--- conflicted
+++ resolved
@@ -41,48 +41,9 @@
 		err = errors.New(fmt.Sprintf("Unknown datastore type: %v",
 			config.BackendType))
 	}
-<<<<<<< HEAD
-	c.rw = rw
-
-	return &c, nil
-}
-
-// Create an entry in the datastore.  This errors if the entry already exists.
-func (c *Client) Create(d *DatastoreObject) (*DatastoreObject, error) {
-	return c.rw.Create(d)
-}
-
-// Update an existing entry in the datastore.  This errors if the entry does
-// not exist.
-func (c *Client) Update(d *DatastoreObject) (*DatastoreObject, error) {
-	return c.rw.Update(d)
-}
-
-// Set an existing entry in the datastore.  This ignores whether an entry already
-// exists.
-func (c *Client) Apply(d *DatastoreObject) (*DatastoreObject, error) {
-	return c.rw.Apply(d)
-}
-
-// Delete an entry in the datastore.  This errors if the entry does not exists.
-func (c *Client) Delete(d *DatastoreObject) error {
-	return c.rw.Delete(d)
-}
-
-// Get an entry from the datastore.  This errors if the entry does not exist.
-func (c *Client) Get(k KeyInterface) (*DatastoreObject, error) {
-	return c.rw.Get(k)
-}
-
-// List entries in the datastore.  This may return an empty list of there are
-// no entries matching the request in the ListInterface.
-func (c *Client) List(l ListInterface) ([]*DatastoreObject, error) {
-	return c.rw.List(l)
+	return
 }
 
 func KeyToFelixKey(key KeyInterface) (string, error) {
 	return key.asEtcdKey()
-=======
-	return
->>>>>>> c05a4389
 }